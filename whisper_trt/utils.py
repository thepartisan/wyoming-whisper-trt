--- conflicted
+++ resolved
@@ -7,34 +7,10 @@
 from requests.adapters import HTTPAdapter, Retry
 from tqdm import tqdm
 
-<<<<<<< HEAD
-=======
-
->>>>>>> cc81a05a
 # Configure logger
 logger = logging.getLogger(__name__)
 logger.addHandler(logging.NullHandler())
 
-<<<<<<< HEAD
-=======
-
-# Constants
-SILERO_VAD_ONNX_URL = (
-    "https://raw.githubusercontent.com/snakers4/silero-vad/"
-    "1baf307b35ab3bbb070ab374b43a0a3c3604fa2a/files/silero_vad.onnx"
-)
-SILERO_VAD_ONNX_FILENAME = "silero_vad.onnx"
-SILERO_VAD_ONNX_MD5_CHECKSUM = "03da8de2fec4108a089b39f1b4abefef"
-
-SUPPORTED_LANGUAGES = ['ru', 'en', 'de', 'es']
-
-__all__ = [
-    "SileroVAD",
-    "load_vad"
-]
-
-
->>>>>>> cc81a05a
 def download_file(
     url: str,
     path: str,
@@ -56,10 +32,7 @@
 
     Raises:
         requests.HTTPError: If the HTTP request returned an unsuccessful status code.
-<<<<<<< HEAD
         IOError: If the downloaded file size does not match the expected size.
-=======
->>>>>>> cc81a05a
         Exception: For other exceptions during the download process.
     """
     destination = Path(path)
@@ -89,11 +62,7 @@
             response.raise_for_status()
             total_size_in_bytes = int(response.headers.get('content-length', 0))
             block_size = 8192  # 8 KB
-<<<<<<< HEAD
             progress_bar = tqdm(total=total_size_in_bytes, unit='iB', unit_scale=True, desc=destination.name)
-=======
-            progress_bar = tqdm(total=total_size_in_bytes, unit='iB', unit_scale=True)
->>>>>>> cc81a05a
 
             with destination.open('wb') as f:
                 for chunk in response.iter_content(chunk_size=block_size):
@@ -114,45 +83,6 @@
     except Exception as err:
         logger.error(f"An error occurred while downloading {url}: {err}")
         raise
-
-<<<<<<< HEAD
-def check_file_md5(path: str, target_md5: str, chunk_size: int = 8192) -> bool:
-    """
-    Check if the MD5 checksum of a file matches the target checksum.
-
-    Args:
-        path (str): Path to the file to be checked.
-        target_md5 (str): The target MD5 checksum to compare against.
-        chunk_size (int, optional): Size of each chunk to read from the file. Defaults to 8192.
-
-    Returns:
-        bool: True if the file's MD5 matches the target, False otherwise.
-
-    Raises:
-        FileNotFoundError: If the file does not exist.
-        Exception: For other exceptions during the checksum calculation.
-    """
-    file_path = Path(path)
-    if not file_path.is_file():
-        logger.error(f"File not found: {file_path}")
-        raise FileNotFoundError(f"No such file: '{file_path}'")
-
-    hash_md5 = hashlib.md5()
-    try:
-        with file_path.open('rb') as f:
-            for chunk in iter(lambda: f.read(chunk_size), b''):
-                hash_md5.update(chunk)
-        computed_md5 = hash_md5.hexdigest()
-        if computed_md5.lower() == target_md5.lower():
-            logger.debug(f"MD5 checksum matched for {file_path}: {computed_md5}")
-            return True
-        else:
-            logger.warning(f"MD5 checksum mismatch for {file_path}: {computed_md5} != {target_md5}")
-            return False
-    except Exception as e:
-        logger.error(f"Error computing MD5 for {file_path}: {e}")
-        raise
-=======
 
 def check_file_md5(path: str, target_md5: str, chunk_size: int = 8192) -> bool:
     """
@@ -189,227 +119,4 @@
             return False
     except Exception as e:
         logger.error(f"Error computing MD5 for {file_path}: {e}")
-        raise
-
-
-class SileroVAD:
-    """
-    Silero Voice Activity Detection (VAD) using an ONNX model.
-    """
-
-    SAMPLE_RATES = [8000, 16000]
-    HIDDEN_SIZE = 64
-    DEFAULT_BATCH_SIZE = 1
-
-    def __init__(self, path: str, force_cpu: bool = False) -> None:
-        """
-        Initialize the SileroVAD with the specified ONNX model.
-
-        Args:
-            path (str): Path to the Silero VAD ONNX model file.
-            force_cpu (bool, optional): If True, forces the use of CPU for inference. Defaults to False.
-        """
-        session_options = onnxruntime.SessionOptions()
-        session_options.inter_op_num_threads = 1
-        session_options.intra_op_num_threads = 1
-
-        providers = ['CPUExecutionProvider'] if force_cpu and 'CPUExecutionProvider' in onnxruntime.get_available_providers() else None
-
-        try:
-            self.session = onnxruntime.InferenceSession(path, sess_options=session_options, providers=providers)
-            logger.debug(f"Initialized ONNX Runtime session with providers: {providers or 'default'}")
-        except Exception as e:
-            logger.error(f"Failed to initialize ONNX Runtime session: {e}")
-            raise RuntimeError(f"ONNX Runtime session initialization failed: {e}") from e
-
-        self.reset_states(batch_size=self.DEFAULT_BATCH_SIZE)
-        self.sample_rates = self.SAMPLE_RATES.copy()
-        logger.debug(f"SileroVAD initialized with sample rates: {self.sample_rates}")
-
-    def _validate_input(self, x: torch.Tensor, sr: int) -> Tuple[torch.Tensor, int]:
-        """
-        Validate and preprocess the input audio tensor.
-
-        Args:
-            x (torch.Tensor): Input audio tensor.
-            sr (int): Sample rate of the input audio.
-
-        Returns:
-            Tuple[torch.Tensor, int]: Preprocessed audio tensor and updated sample rate.
-
-        Raises:
-            ValueError: If input dimensions are incorrect or sample rate is unsupported.
-        """
-        logger.debug(f"Validating input with shape {x.shape} and sample rate {sr}")
-
-        if x.dim() == 1:
-            x = x.unsqueeze(0)
-            logger.debug("Input tensor reshaped to add batch dimension.")
-        elif x.dim() > 2:
-            error_msg = f"Too many dimensions for input audio chunk: {x.dim()}"
-            logger.error(error_msg)
-            raise ValueError(error_msg)
-
-        if sr != 16000 and (sr % 16000 == 0):
-            step = sr // 16000
-            x = x[:, ::step]
-            sr = 16000
-            logger.debug(f"Resampled audio by step {step} to achieve 16000 Hz.")
-
-        if sr not in self.sample_rates:
-            error_msg = f"Unsupported sampling rate: {sr}. Supported rates: {self.sample_rates} or multiples of 16000."
-            logger.error(error_msg)
-            raise ValueError(error_msg)
-
-        # Ensure the chunk is not too short
-        min_length = 512  # Based on num_samples default in audio_forward
-        if x.shape[1] < min_length:
-            error_msg = "Input audio chunk is too short."
-            logger.error(error_msg)
-            raise ValueError(error_msg)
-
-        logger.debug(f"Input validated. Final shape: {x.shape}, Sample rate: {sr}")
-        return x, sr
-
-    def reset_states(self, batch_size: int = DEFAULT_BATCH_SIZE) -> None:
-        """
-        Reset the internal states of the VAD model.
-
-        Args:
-            batch_size (int, optional): The batch size for the VAD model. Defaults to DEFAULT_BATCH_SIZE.
-        """
-        self._h = np.zeros((2, batch_size, self.HIDDEN_SIZE), dtype=np.float32)
-        self._c = np.zeros((2, batch_size, self.HIDDEN_SIZE), dtype=np.float32)
-        self._last_sr: Optional[int] = None
-        self._last_batch_size: Optional[int] = None
-        logger.debug(f"States reset for batch size {batch_size}.")
-
-    def __call__(self, x: torch.Tensor, sr: int) -> torch.Tensor:
-        """
-        Perform VAD on the input audio tensor.
-
-        Args:
-            x (torch.Tensor): Input audio tensor.
-            sr (int): Sample rate of the input audio.
-
-        Returns:
-            torch.Tensor: VAD output tensor.
-
-        Raises:
-            ValueError: If sample rate is unsupported.
-        """
-        if isinstance(x, np.ndarray):
-            x = torch.from_numpy(x)
-            logger.debug("Converted input from NumPy array to torch.Tensor.")
-
-        x, sr = self._validate_input(x, sr)
-        batch_size = x.size(0)
-        logger.debug(f"Processing batch size {batch_size}.")
-
-        # Reset states if sample rate or batch size has changed
-        if (self._last_sr is not None and self._last_sr != sr) or \
-           (self._last_batch_size is not None and self._last_batch_size != batch_size):
-            logger.debug("Sample rate or batch size changed. Resetting states.")
-            self.reset_states(batch_size=batch_size)
-
-        self._last_sr = sr
-        self._last_batch_size = batch_size
-
-        ort_inputs = {
-            'input': x.numpy(),
-            'h': self._h,
-            'c': self._c,
-            'sr': np.array(sr, dtype=np.int64)
-        }
-
-        try:
-            ort_outputs = self.session.run(None, ort_inputs)
-            logger.debug("ONNX Runtime inference successful.")
-        except Exception as e:
-            logger.error(f"ONNX Runtime inference failed: {e}")
-            raise RuntimeError(f"ONNX Runtime inference failed: {e}") from e
-
-        out, self._h, self._c = ort_outputs
-        logger.debug(f"Output shape: {out.shape}, Updated hidden states shape: {self._h.shape}, {self._c.shape}")
-
-        return torch.tensor(out)
-
-    def audio_forward(self, x: torch.Tensor, sr: int, num_samples: int = 512) -> torch.Tensor:
-        """
-        Perform VAD on audio by processing it in chunks.
-
-        Args:
-            x (torch.Tensor): Input audio tensor.
-            sr (int): Sample rate of the input audio.
-            num_samples (int, optional): Number of samples per chunk. Defaults to 512.
-
-        Returns:
-            torch.Tensor: Concatenated VAD outputs.
-        """
-        logger.debug(f"Starting audio_forward with num_samples={num_samples}")
-        outs = []
-        x, sr = self._validate_input(x, sr)
-
-        if x.shape[1] % num_samples != 0:
-            pad_num = num_samples - (x.shape[1] % num_samples)
-            x = torch.nn.functional.pad(x, (0, pad_num), 'constant', 0.0)
-            logger.debug(f"Padded input audio with {pad_num} zeros to make it divisible by {num_samples}.")
-
-        self.reset_states(batch_size=x.size(0))
-        logger.debug(f"Processing audio in chunks of {num_samples} samples.")
-
-        for i in range(0, x.size(1), num_samples):
-            wavs_batch = x[:, i:i + num_samples]
-            logger.debug(f"Processing chunk {i // num_samples + 1}: samples {i} to {i + num_samples}")
-            out_chunk = self.__call__(wavs_batch, sr)
-            outs.append(out_chunk)
-
-        stacked = torch.cat(outs, dim=1).cpu()
-        logger.debug(f"Concatenated output shape: {stacked.shape}")
-        return stacked
-
-
-def load_vad(
-    path: Optional[str] = None,
-    download: bool = True,
-    force_cpu: bool = False
-) -> SileroVAD:
-    """
-    Load the Silero VAD model.
-
-    Args:
-        path (Optional[str], optional): Path to the Silero VAD ONNX model. If None, it will be downloaded to the cache directory. Defaults to None.
-        download (bool, optional): Whether to download the model if it's not found at the specified path. Defaults to True.
-        force_cpu (bool, optional): If True, forces the use of CPU for inference. Defaults to False.
-
-    Returns:
-        SileroVAD: An instance of the SileroVAD class.
-
-    Raises:
-        RuntimeError: If the model file is not found and downloading is disabled, or if the MD5 checksum does not match.
-    """
-    if path is None:
-        make_cache_dir()
-        path = str(Path(get_cache_dir()) / SILERO_VAD_ONNX_FILENAME)
-        logger.debug(f"No model path provided. Using cache path: {path}")
-    else:
-        path = str(Path(path))
-        logger.debug(f"Using provided model path: {path}")
-
-    if not Path(path).exists():
-        if not download:
-            error_msg = f"VAD model not found at {path}. Please set download=True to download it."
-            logger.error(error_msg)
-            raise RuntimeError(error_msg)
-        logger.info(f"Model not found at {path}. Downloading from {SILERO_VAD_ONNX_URL}")
-        download_file(SILERO_VAD_ONNX_URL, path, makedirs=True)
-        logger.info(f"Model downloaded to {path}")
-
-    if not check_file_md5(path, SILERO_VAD_ONNX_MD5_CHECKSUM):
-        error_msg = f"The MD5 checksum for {path} does not match the expected value."
-        logger.error(error_msg)
-        raise RuntimeError(error_msg)
-    logger.debug(f"MD5 checksum for {path} verified successfully.")
-
-    return SileroVAD(path, force_cpu=force_cpu)
->>>>>>> cc81a05a
+        raise